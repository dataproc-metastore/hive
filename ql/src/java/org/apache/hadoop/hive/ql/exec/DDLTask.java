--- conflicted
+++ resolved
@@ -3525,12 +3525,8 @@
     return false;
   }
 
-<<<<<<< HEAD
   private List<Task<?>> alterTableOrSinglePartition(
       AlterTableDesc alterTbl, Table tbl, Partition part) throws HiveException {
-=======
-  private int alterTableOrSinglePartition(AlterTableDesc alterTbl, Table tbl, Partition part)
-      throws HiveException {
     EnvironmentContext environmentContext = alterTbl.getEnvironmentContext();
     if (environmentContext == null) {
       environmentContext = new EnvironmentContext();
@@ -3541,7 +3537,6 @@
         environmentContext.getProperties().get(StatsSetupConst.DO_NOT_UPDATE_STATS) == null) {
       environmentContext.putToProperties(StatsSetupConst.DO_NOT_UPDATE_STATS, StatsSetupConst.TRUE);
     }
->>>>>>> a67eb03c
 
     if (alterTbl.getOp() == AlterTableDesc.AlterTableTypes.RENAME) {
       tbl.setDbName(Utilities.getDatabaseName(alterTbl.getNewName()));
@@ -3679,35 +3674,9 @@
       }
       sd.setCols(alterTbl.getNewCols());
     } else if (alterTbl.getOp() == AlterTableDesc.AlterTableTypes.ADDPROPS) {
-<<<<<<< HEAD
-      return alterTableAddProps(alterTbl, tbl, part);
+      return alterTableAddProps(alterTbl, tbl, part, environmentContext);
     } else if (alterTbl.getOp() == AlterTableDesc.AlterTableTypes.DROPPROPS) {
-      return alterTableDropProps(alterTbl, tbl, part);
-=======
-      if (StatsSetupConst.USER.equals(environmentContext.getProperties()
-              .get(StatsSetupConst.STATS_GENERATED))) {
-        environmentContext.getProperties().remove(StatsSetupConst.DO_NOT_UPDATE_STATS);
-      }
-      if (part != null) {
-        part.getTPartition().getParameters().putAll(alterTbl.getProps());
-      } else {
-        tbl.getTTable().getParameters().putAll(alterTbl.getProps());
-      }
-    } else if (alterTbl.getOp() == AlterTableDesc.AlterTableTypes.DROPPROPS) {
-      Iterator<String> keyItr = alterTbl.getProps().keySet().iterator();
-      if (StatsSetupConst.USER.equals(environmentContext.getProperties()
-          .get(StatsSetupConst.STATS_GENERATED))) {
-        // drop a stats parameter, which triggers recompute stats update automatically
-        environmentContext.getProperties().remove(StatsSetupConst.DO_NOT_UPDATE_STATS);
-      }
-      while (keyItr.hasNext()) {
-        if (part != null) {
-          part.getTPartition().getParameters().remove(keyItr.next());
-        } else {
-          tbl.getTTable().getParameters().remove(keyItr.next());
-        }
-      }
->>>>>>> a67eb03c
+      return alterTableDropProps(alterTbl, tbl, part, environmentContext);
     } else if (alterTbl.getOp() == AlterTableDesc.AlterTableTypes.ADDSERDEPROPS) {
       StorageDescriptor sd = (part == null ? tbl.getTTable().getSd() : part.getTPartition().getSd());
       sd.getSerdeInfo().getParameters().putAll(alterTbl.getProps());
@@ -3862,8 +3831,14 @@
     return null;
   }
 
-  private List<Task<?>> alterTableDropProps(
-      AlterTableDesc alterTbl, Table tbl, Partition part) throws HiveException {
+  private List<Task<?>> alterTableDropProps(AlterTableDesc alterTbl, Table tbl,
+      Partition part, EnvironmentContext environmentContext) throws HiveException {
+    if (StatsSetupConst.USER.equals(environmentContext.getProperties()
+        .get(StatsSetupConst.STATS_GENERATED))) {
+      // drop a stats parameter, which triggers recompute stats update automatically
+      environmentContext.getProperties().remove(StatsSetupConst.DO_NOT_UPDATE_STATS);
+    }
+
     List<Task<?>> result = null;
     if (part == null) {
       Set<String> removedSet = alterTbl.getProps().keySet();
@@ -4020,7 +3995,11 @@
   }
 
   private List<Task<?>> alterTableAddProps(AlterTableDesc alterTbl, Table tbl,
-      Partition part) throws HiveException {
+      Partition part, EnvironmentContext environmentContext) throws HiveException {
+    if (StatsSetupConst.USER.equals(environmentContext.getProperties()
+        .get(StatsSetupConst.STATS_GENERATED))) {
+      environmentContext.getProperties().remove(StatsSetupConst.DO_NOT_UPDATE_STATS);
+    }
     List<Task<?>> result = null;
     if (part != null) {
       part.getTPartition().getParameters().putAll(alterTbl.getProps());
