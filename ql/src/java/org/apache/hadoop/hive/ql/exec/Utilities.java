--- conflicted
+++ resolved
@@ -3921,7 +3921,6 @@
     }
   }
 
-<<<<<<< HEAD
   /**
    * Returns the full path to the Jar containing the class. It always return a JAR.
    *
@@ -3956,7 +3955,6 @@
     return null;
   }
 
-=======
   public static int getDPColOffset(FileSinkDesc conf) {
 
     if (conf.getWriteType() == AcidUtils.Operation.DELETE) {
@@ -3972,5 +3970,4 @@
     }
 
   }
->>>>>>> 50744231
 }