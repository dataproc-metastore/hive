--- conflicted
+++ resolved
@@ -71,11 +71,8 @@
 import org.apache.hadoop.hive.ql.optimizer.SetReducerParallelism;
 import org.apache.hadoop.hive.ql.optimizer.metainfo.annotation.AnnotateWithOpTraits;
 import org.apache.hadoop.hive.ql.optimizer.physical.CrossProductCheck;
-<<<<<<< HEAD
 import org.apache.hadoop.hive.ql.optimizer.physical.LlapDecider;
-=======
 import org.apache.hadoop.hive.ql.optimizer.physical.MemoryDecider;
->>>>>>> 88482c3f
 import org.apache.hadoop.hive.ql.optimizer.physical.MetadataOnlyOptimizer;
 import org.apache.hadoop.hive.ql.optimizer.physical.NullScanOptimizer;
 import org.apache.hadoop.hive.ql.optimizer.physical.PhysicalContext;
@@ -481,17 +478,15 @@
       LOG.debug("Skipping stage id rearranger");
     }
 
-<<<<<<< HEAD
-    if ("llap".equalsIgnoreCase(conf.getVar(HiveConf.ConfVars.HIVE_EXECUTION_MODE))) {
-      physicalCtx = new LlapDecider().resolve(physicalCtx);
-    } else {
-      LOG.debug("Skipping llap decider");
-=======
     if ((conf.getBoolVar(HiveConf.ConfVars.HIVE_TEZ_ENABLE_MEMORY_MANAGER))
         && (conf.getBoolVar(HiveConf.ConfVars.HIVEUSEHYBRIDGRACEHASHJOIN))) {
       physicalCtx = new MemoryDecider().resolve(physicalCtx);
->>>>>>> 88482c3f
-    }
-    return;
+    }
+
+    if ("llap".equalsIgnoreCase(conf.getVar(HiveConf.ConfVars.HIVE_EXECUTION_MODE))) {
+      physicalCtx = new LlapDecider().resolve(physicalCtx);
+    } else {
+      LOG.debug("Skipping llap decider");
+    }
   }
 }