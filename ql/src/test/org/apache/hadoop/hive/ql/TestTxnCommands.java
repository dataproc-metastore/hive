--- conflicted
+++ resolved
@@ -439,81 +439,6 @@
     }
   }
 
-<<<<<<< HEAD
-  /**
-   * takes raw data and turns it into a string as if from Driver.getResults()
-   * sorts rows in dictionary order
-   */
-  private List<String> stringifyValues(int[][] rowsIn) {
-    assert rowsIn.length > 0;
-    int[][] rows = rowsIn.clone();
-    Arrays.sort(rows, new RowComp());
-    List<String> rs = new ArrayList<String>();
-    for(int[] row : rows) {
-      assert row.length > 0;
-      StringBuilder sb = new StringBuilder();
-      for(int value : row) {
-        sb.append(value).append("\t");
-      }
-      sb.setLength(sb.length() - 1);
-      rs.add(sb.toString());
-    }
-    return rs;
-  }
-  private static final class RowComp implements Comparator<int[]> {
-    @Override
-    public int compare(int[] row1, int[] row2) {
-      assert row1 != null && row2 != null && row1.length == row2.length;
-      for(int i = 0; i < row1.length; i++) {
-        int comp = Integer.compare(row1[i], row2[i]);
-        if(comp != 0) {
-          return comp;
-        }
-      }
-      return 0;
-    }
-  }
-  private String makeValuesClause(int[][] rows) {
-    assert rows.length > 0;
-    StringBuilder sb = new StringBuilder("values");
-    for(int[] row : rows) {
-      assert row.length > 0;
-      if(row.length > 1) {
-        sb.append("(");
-      }
-      for(int value : row) {
-        sb.append(value).append(",");
-      }
-      sb.setLength(sb.length() - 1);//remove trailing comma
-      if(row.length > 1) {
-        sb.append(")");
-      }
-      sb.append(",");
-    }
-    sb.setLength(sb.length() - 1);//remove trailing comma
-    return sb.toString();
-  }
-
-  private List<String> runStatementOnDriver(String stmt) throws Exception {
-    LOG.info("Running " + stmt);
-    CommandProcessorResponse cpr = d.run(stmt);
-    if(cpr.getResponseCode() != 0) {
-      throw new RuntimeException(stmt + " failed: " + cpr);
-    }
-    List<String> rs = new ArrayList<String>();
-    d.getResults(rs);
-    return rs;
-  }
-  private CommandProcessorResponse runStatementOnDriverNegative(String stmt) throws Exception {
-    CommandProcessorResponse cpr = d.run(stmt);
-    if(cpr.getResponseCode() != 0) {
-      return cpr;
-    }
-    throw new RuntimeException("Didn't get expected failure!");
-  }
-=======
->>>>>>> b82d38aa
-
   @Test
   public void exchangePartition() throws Exception {
     runStatementOnDriver("create database ex1");
