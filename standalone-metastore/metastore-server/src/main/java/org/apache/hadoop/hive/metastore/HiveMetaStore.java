--- conflicted
+++ resolved
@@ -18,7 +18,16 @@
 
 package org.apache.hadoop.hive.metastore;
 
-<<<<<<< HEAD
+import java.io.IOException;
+import java.net.InetAddress;
+import java.net.UnknownHostException;
+import java.util.ArrayList;
+import java.util.Arrays;
+import java.util.List;
+import java.util.Properties;
+import java.util.concurrent.ExecutorService;
+import java.util.concurrent.Executors;
+
 import org.apache.commons.cli.OptionBuilder;
 import org.apache.hadoop.conf.Configuration;
 import org.apache.hadoop.hive.common.ZKDeRegisterWatcher;
@@ -26,6 +35,8 @@
 import org.apache.hadoop.hive.metastore.api.Database;
 import org.apache.hadoop.hive.metastore.api.MetaException;
 import org.apache.hadoop.hive.metastore.api.ThriftHiveMetastore;
+import org.apache.hadoop.hive.common.ZooKeeperHiveHelper;
+import org.apache.hadoop.hive.metastore.api.*;
 import org.apache.hadoop.hive.metastore.conf.MetastoreConf;
 import org.apache.hadoop.hive.metastore.conf.MetastoreConf.ConfVars;
 import org.apache.hadoop.hive.metastore.conf.MetastoreConf.StatsUpdateMode;
@@ -41,7 +52,6 @@
 import org.apache.hadoop.security.SecurityUtil;
 import org.apache.hadoop.security.UserGroupInformation;
 import org.apache.hadoop.util.ShutdownHookManager;
-import org.apache.hadoop.util.StringUtils;
 import org.apache.logging.log4j.LogManager;
 import org.apache.logging.log4j.core.LoggerContext;
 import org.apache.thrift.TProcessor;
@@ -59,49 +69,6 @@
 import org.slf4j.Logger;
 import org.slf4j.LoggerFactory;
 
-import java.io.IOException;
-import java.net.InetAddress;
-import java.net.UnknownHostException;
-import java.util.ArrayList;
-import java.util.Arrays;
-import java.util.Collection;
-import java.util.List;
-import java.util.Map;
-import java.util.Properties;
-import java.util.concurrent.TimeUnit;
-import java.util.concurrent.atomic.AtomicBoolean;
-import java.util.concurrent.locks.Condition;
-import java.util.concurrent.locks.Lock;
-import java.util.concurrent.locks.ReentrantLock;
-=======
-import java.io.IOException;
-import java.net.InetAddress;
-import java.net.UnknownHostException;
-import java.util.ArrayList;
-import java.util.Arrays;
-import java.util.List;
-import java.util.Properties;
-import java.util.concurrent.ExecutorService;
-import java.util.concurrent.Executors;
-
-import org.apache.commons.cli.OptionBuilder;
-import org.apache.hadoop.conf.Configuration;
-import org.apache.hadoop.hive.common.ZooKeeperHiveHelper;
-import org.apache.hadoop.hive.metastore.api.*;
-import org.apache.hadoop.hive.metastore.conf.MetastoreConf;
-import org.apache.hadoop.hive.metastore.conf.MetastoreConf.ConfVars;
-import org.apache.hadoop.hive.metastore.security.HadoopThriftAuthBridge;
-import org.apache.hadoop.hive.metastore.security.MetastoreDelegationTokenManager;
-import org.apache.hadoop.hive.metastore.utils.CommonCliOptions;
-import org.apache.hadoop.hive.metastore.utils.LogUtils;
-import org.apache.hadoop.hive.metastore.utils.MetastoreVersionInfo;
-import org.apache.hadoop.util.ShutdownHookManager;
-import org.apache.logging.log4j.LogManager;
-import org.apache.logging.log4j.core.LoggerContext;
-import org.slf4j.Logger;
-import org.slf4j.LoggerFactory;
->>>>>>> eb7b7a26
-
 /**
  * TODO:pc remove application logic to a separate interface.
  */
@@ -111,11 +78,7 @@
   // boolean that tells if the HiveMetaStore (remote) server is being used.
   // Can be used to determine if the calls to metastore api (HMSHandler) are being made with
   // embedded metastore or a remote one
-<<<<<<< HEAD
-  private static boolean isMetaStoreRemote = false;
-=======
   static boolean isMetaStoreRemote = false;
->>>>>>> eb7b7a26
 
   private static ShutdownHookManager shutdownHookMgr;
 
@@ -123,13 +86,6 @@
   public static final char MM_WRITE_OPEN = 'o', MM_WRITE_COMMITTED = 'c', MM_WRITE_ABORTED = 'a';
 
   static HadoopThriftAuthBridge.Server saslServer;
-<<<<<<< HEAD
-  private static MetastoreDelegationTokenManager delegationTokenManager;
-  static boolean useSasl;
-
-  private static ZooKeeperHiveHelper zooKeeperHelper = null;
-  private static String msHost = null;
-=======
   static MetastoreDelegationTokenManager delegationTokenManager;
   static boolean useSasl;
 
@@ -137,7 +93,6 @@
   static final int UNLIMITED_MAX_PARTITIONS = -1;
   static ZooKeeperHiveHelper zooKeeperHelper = null;
   static String msHost = null;
->>>>>>> eb7b7a26
 
   public static boolean isRenameAllowed(Database srcDB, Database destDB) {
     if (!srcDB.getName().equalsIgnoreCase(destDB.getName())) {
@@ -302,443 +257,6 @@
     startupShutdownMessage(HiveMetaStore.class, args, LOG);
     List<MetastoreLauncher> serverLaunchers = new ArrayList<>();
 
-<<<<<<< HEAD
-    try {
-      String msg = "Starting hive metastore on port " + cli.port;
-      LOG.info(msg);
-      if (cli.isVerbose()) {
-        System.err.println(msg);
-      }
-
-      // set all properties specified on the command line
-      for (Map.Entry<Object, Object> item : hiveconf.entrySet()) {
-        conf.set((String) item.getKey(), (String) item.getValue());
-      }
-
-      //for metastore process, all metastore call should be embedded metastore call.
-      conf.set(ConfVars.THRIFT_URIS.getHiveName(), "");
-
-      // Add shutdown hook.
-      shutdownHookMgr.addShutdownHook(() -> {
-        String shutdownMsg = "Shutting down hive metastore.";
-        LOG.info(shutdownMsg);
-        if (isCliVerbose) {
-          System.err.println(shutdownMsg);
-        }
-        if (MetastoreConf.getBoolVar(conf, ConfVars.METRICS_ENABLED)) {
-          try {
-            Metrics.shutdown();
-          } catch (Exception e) {
-            LOG.error("error in Metrics deinit: " + e.getClass().getName() + " "
-                + e.getMessage(), e);
-          }
-        }
-        // Remove from zookeeper if it's configured
-        try {
-          if (MetastoreConf.getVar(conf, ConfVars.THRIFT_SERVICE_DISCOVERY_MODE)
-              .equalsIgnoreCase("zookeeper")) {
-            zooKeeperHelper.removeServerInstanceFromZooKeeper();
-          }
-        } catch (Exception e) {
-          LOG.error("Error removing znode for this metastore instance from ZooKeeper.", e);
-        }
-        ThreadPool.shutdown();
-      }, 10);
-
-      //Start Metrics for Standalone (Remote) Mode
-      if (MetastoreConf.getBoolVar(conf, ConfVars.METRICS_ENABLED)) {
-        try {
-          Metrics.initialize(conf);
-        } catch (Exception e) {
-          // log exception, but ignore inability to start
-          LOG.error("error in Metrics init: " + e.getClass().getName() + " "
-              + e.getMessage(), e);
-        }
-      }
-
-      startMetaStore(cli.getPort(), HadoopThriftAuthBridge.getBridge(), conf, true, null);
-    } catch (Throwable t) {
-      // Catch the exception, log it and rethrow it.
-      LOG.error("Metastore Thrift Server threw an exception...", t);
-      throw t;
-    }
-  }
-
-  /**
-   * Start Metastore based on a passed {@link HadoopThriftAuthBridge}.
-   *
-   * @param port
-   * @param bridge
-   * @throws Throwable
-   */
-  public static void startMetaStore(int port, HadoopThriftAuthBridge bridge)
-      throws Throwable {
-    startMetaStore(port, bridge, MetastoreConf.newMetastoreConf(), false, null);
-  }
-
-  /**
-   * Start the metastore store.
-   * @param port
-   * @param bridge
-   * @param conf
-   * @throws Throwable
-   */
-  public static void startMetaStore(int port, HadoopThriftAuthBridge bridge,
-                                    Configuration conf) throws Throwable {
-    startMetaStore(port, bridge, conf, false, null);
-  }
-
-  /**
-   * Start Metastore based on a passed {@link HadoopThriftAuthBridge}.
-   *
-   * @param port The port on which the Thrift server will start to serve
-   * @param bridge
-   * @param conf Configuration overrides
-   * @param startMetaStoreThreads Start the background threads (initiator, cleaner, statsupdater, etc.)
-   * @param startedBackgroundThreads If startMetaStoreThreads is true, this AtomicBoolean will be switched to true,
-   *  when all of the background threads are scheduled. Useful for testing purposes to wait
-   *  until the MetaStore is fully initialized.
-   * @throws Throwable
-   */
-  public static void startMetaStore(int port, HadoopThriftAuthBridge bridge,
-      Configuration conf, boolean startMetaStoreThreads, AtomicBoolean startedBackgroundThreads) throws Throwable {
-    isMetaStoreRemote = true;
-    // Server will create new threads up to max as necessary. After an idle
-    // period, it will destroy threads to keep the number of threads in the
-    // pool to min.
-    long maxMessageSize = MetastoreConf.getLongVar(conf, ConfVars.SERVER_MAX_MESSAGE_SIZE);
-    int minWorkerThreads = MetastoreConf.getIntVar(conf, ConfVars.SERVER_MIN_THREADS);
-    int maxWorkerThreads = MetastoreConf.getIntVar(conf, ConfVars.SERVER_MAX_THREADS);
-    boolean tcpKeepAlive = MetastoreConf.getBoolVar(conf, ConfVars.TCP_KEEP_ALIVE);
-    boolean useCompactProtocol = MetastoreConf.getBoolVar(conf, ConfVars.USE_THRIFT_COMPACT_PROTOCOL);
-    boolean useSSL = MetastoreConf.getBoolVar(conf, ConfVars.USE_SSL);
-    HMSHandler baseHandler = new HMSHandler("new db based metaserver", conf, false);
-    AuthFactory authFactory = new AuthFactory(bridge, conf, baseHandler);
-    useSasl = authFactory.isSASLWithKerberizedHadoop();
-
-    if (useSasl) {
-      // we are in secure mode. Login using keytab
-      String kerberosName = SecurityUtil
-          .getServerPrincipal(MetastoreConf.getVar(conf, ConfVars.KERBEROS_PRINCIPAL), "0.0.0.0");
-      String keyTabFile = MetastoreConf.getVar(conf, ConfVars.KERBEROS_KEYTAB_FILE);
-      UserGroupInformation.loginUserFromKeytab(kerberosName, keyTabFile);
-      saslServer = authFactory.getSaslServer();
-      delegationTokenManager = authFactory.getDelegationTokenManager();
-    }
-
-    TProcessor processor;
-    TTransportFactory transFactory = authFactory.getAuthTransFactory(useSSL, conf);
-    final TProtocolFactory protocolFactory;
-    final TProtocolFactory inputProtoFactory;
-    if (useCompactProtocol) {
-      protocolFactory = new TCompactProtocol.Factory();
-      inputProtoFactory = new TCompactProtocol.Factory(maxMessageSize, maxMessageSize);
-    } else {
-      protocolFactory = new TBinaryProtocol.Factory();
-      inputProtoFactory = new TBinaryProtocol.Factory(true, true, maxMessageSize, maxMessageSize);
-    }
-    IHMSHandler handler = newRetryingHMSHandler(baseHandler, conf);
-
-    TServerSocket serverSocket;
-
-    if (useSasl) {
-      processor = saslServer.wrapProcessor(
-        new ThriftHiveMetastore.Processor<>(handler));
-      LOG.info("Starting DB backed MetaStore Server in Secure Mode");
-    } else {
-      // we are in unsecure mode.
-      if (MetastoreConf.getBoolVar(conf, ConfVars.EXECUTE_SET_UGI)) {
-        processor = new TUGIBasedProcessor<>(handler);
-        LOG.info("Starting DB backed MetaStore Server with SetUGI enabled");
-      } else {
-        processor = new TSetIpAddressProcessor<>(handler);
-        LOG.info("Starting DB backed MetaStore Server");
-      }
-    }
-
-    msHost = MetastoreConf.getVar(conf, ConfVars.THRIFT_BIND_HOST);
-    if (msHost != null && !msHost.trim().isEmpty()) {
-      LOG.info("Binding host " + msHost + " for metastore server");
-    }
-
-    if (!useSSL) {
-      serverSocket = SecurityUtils.getServerSocket(msHost, port);
-    } else {
-      String keyStorePath = MetastoreConf.getVar(conf, ConfVars.SSL_KEYSTORE_PATH).trim();
-      if (keyStorePath.isEmpty()) {
-        throw new IllegalArgumentException(ConfVars.SSL_KEYSTORE_PATH.toString()
-            + " Not configured for SSL connection");
-      }
-      String keyStorePassword =
-          MetastoreConf.getPassword(conf, MetastoreConf.ConfVars.SSL_KEYSTORE_PASSWORD);
-      String keyStoreType =
-              MetastoreConf.getVar(conf, ConfVars.SSL_KEYSTORE_TYPE).trim();
-      String keyStoreAlgorithm =
-              MetastoreConf.getVar(conf, ConfVars.SSL_KEYMANAGERFACTORY_ALGORITHM).trim();
-      // enable SSL support for HMS
-      List<String> sslVersionBlacklist = new ArrayList<>();
-      for (String sslVersion : MetastoreConf.getVar(conf, ConfVars.SSL_PROTOCOL_BLACKLIST).split(",")) {
-        sslVersionBlacklist.add(sslVersion);
-      }
-
-      serverSocket = SecurityUtils.getServerSSLSocket(msHost, port, keyStorePath,
-          keyStorePassword, keyStoreType, keyStoreAlgorithm, sslVersionBlacklist);
-    }
-
-    if (tcpKeepAlive) {
-      serverSocket = new TServerSocketKeepAlive(serverSocket);
-    }
-
-    TThreadPoolServer.Args args = new TThreadPoolServer.Args(serverSocket)
-        .processor(processor)
-        .transportFactory(transFactory)
-        .protocolFactory(protocolFactory)
-        .inputProtocolFactory(inputProtoFactory)
-        .minWorkerThreads(minWorkerThreads)
-        .maxWorkerThreads(maxWorkerThreads);
-
-    TServer tServer = new TThreadPoolServer(args);
-    TServerEventHandler tServerEventHandler = new TServerEventHandler() {
-      @Override
-      public void preServe() {
-      }
-
-      @Override
-      public ServerContext createContext(TProtocol tProtocol, TProtocol tProtocol1) {
-        Metrics.getOpenConnectionsCounter().inc();
-        return null;
-      }
-
-      @Override
-      public void deleteContext(ServerContext serverContext, TProtocol tProtocol, TProtocol tProtocol1) {
-        Metrics.getOpenConnectionsCounter().dec();
-        // If the IMetaStoreClient#close was called, HMSHandler#shutdown would have already
-        // cleaned up thread local RawStore. Otherwise, do it now.
-        HMSHandler.cleanupRawStore();
-      }
-
-      @Override
-      public void processContext(ServerContext serverContext, TTransport tTransport, TTransport tTransport1) {
-      }
-    };
-
-    tServer.setServerEventHandler(tServerEventHandler);
-    LOG.info("Started the new metaserver on port [" + port
-        + "]...");
-    LOG.info("Options.minWorkerThreads = "
-        + minWorkerThreads);
-    LOG.info("Options.maxWorkerThreads = "
-        + maxWorkerThreads);
-    LOG.info("TCP keepalive = " + tcpKeepAlive);
-    LOG.info("Enable SSL = " + useSSL);
-    logCompactionParameters(conf);
-
-    boolean directSqlEnabled = MetastoreConf.getBoolVar(conf, ConfVars.TRY_DIRECT_SQL);
-    LOG.info("Direct SQL optimization = {}",  directSqlEnabled);
-
-    if (startMetaStoreThreads) {
-      Lock metaStoreThreadsLock = new ReentrantLock();
-      Condition startCondition = metaStoreThreadsLock.newCondition();
-      AtomicBoolean startedServing = new AtomicBoolean();
-      startMetaStoreThreads(conf, metaStoreThreadsLock, startCondition, startedServing,
-                isMetastoreHousekeepingLeader(conf, getServerHostName()), startedBackgroundThreads);
-      signalOtherThreadsToStart(tServer, metaStoreThreadsLock, startCondition, startedServing);
-    }
-
-    // If dynamic service discovery through ZooKeeper is enabled, add this server to the ZooKeeper.
-    if (MetastoreConf.getVar(conf, ConfVars.THRIFT_SERVICE_DISCOVERY_MODE)
-            .equalsIgnoreCase("zookeeper")) {
-      try {
-        zooKeeperHelper = MetastoreConf.getZKConfig(conf);
-        String serverInstanceURI = getServerInstanceURI(port);
-        zooKeeperHelper.addServerInstanceToZooKeeper(serverInstanceURI, serverInstanceURI, null,
-            new ZKDeRegisterWatcher(zooKeeperHelper));
-        LOG.info("Metastore server instance with URL " + serverInstanceURI + " added to " +
-            "the zookeeper");
-      } catch (Exception e) {
-        LOG.error("Error adding this metastore instance to ZooKeeper: ", e);
-        throw e;
-      }
-    }
-
-    tServer.serve();
-  }
-
-  private static void logCompactionParameters(Configuration conf) {
-    LOG.info("Compaction HMS parameters:");
-    LOG.info("metastore.compactor.initiator.on = {}", MetastoreConf.getBoolVar(conf, ConfVars.COMPACTOR_INITIATOR_ON));
-    LOG.info("metastore.compactor.worker.threads = {}",
-        MetastoreConf.getIntVar(conf, ConfVars.COMPACTOR_WORKER_THREADS));
-    LOG.info("hive.metastore.runworker.in = {}", MetastoreConf.getVar(conf, ConfVars.HIVE_METASTORE_RUNWORKER_IN));
-    LOG.info("metastore.compactor.history.retention.attempted = {}",
-        MetastoreConf.getIntVar(conf, ConfVars.COMPACTOR_HISTORY_RETENTION_DID_NOT_INITIATE));
-    LOG.info("metastore.compactor.history.retention.failed = {}",
-        MetastoreConf.getIntVar(conf, ConfVars.COMPACTOR_HISTORY_RETENTION_FAILED));
-    LOG.info("metastore.compactor.history.retention.succeeded = {}",
-        MetastoreConf.getIntVar(conf, ConfVars.COMPACTOR_HISTORY_RETENTION_SUCCEEDED));
-    LOG.info("metastore.compactor.initiator.failed.compacts.threshold = {}",
-        MetastoreConf.getIntVar(conf, ConfVars.COMPACTOR_INITIATOR_FAILED_THRESHOLD));
-    LOG.info("metastore.compactor.enable.stats.compression",
-        MetastoreConf.getBoolVar(conf, ConfVars.COMPACTOR_MINOR_STATS_COMPRESSION));
-
-    if (!MetastoreConf.getBoolVar(conf, ConfVars.COMPACTOR_INITIATOR_ON)) {
-      LOG.warn("Compactor Initiator is turned Off. Automatic compaction will not be triggered.");
-    }
-
-    if (MetastoreConf.getVar(conf, MetastoreConf.ConfVars.HIVE_METASTORE_RUNWORKER_IN).equals("metastore")) {
-      int numThreads = MetastoreConf.getIntVar(conf, ConfVars.COMPACTOR_WORKER_THREADS);
-      if (numThreads < 1) {
-        LOG.warn("Invalid number of Compactor Worker threads({}) on HMS", numThreads);
-      }
-    }
-  }
-
-  private static boolean isMetastoreHousekeepingLeader(Configuration conf, String serverHost) {
-    String leaderHost =
-            MetastoreConf.getVar(conf,
-                    MetastoreConf.ConfVars.METASTORE_HOUSEKEEPING_LEADER_HOSTNAME);
-
-    // For the sake of backward compatibility, when the current HMS becomes the leader when no
-    // leader is specified.
-    if (leaderHost == null || leaderHost.isEmpty()) {
-      LOG.info(ConfVars.METASTORE_HOUSEKEEPING_LEADER_HOSTNAME + " is empty. Start all the " +
-              "housekeeping threads.");
-      return true;
-    }
-
-    LOG.info(ConfVars.METASTORE_HOUSEKEEPING_LEADER_HOSTNAME + " is set to " + leaderHost);
-    return leaderHost.trim().equals(serverHost);
-  }
-
-  /**
-   * @param port where metastore server is running
-   * @return metastore server instance URL. If the metastore server was bound to a configured
-   * host, return that appended by port. Otherwise return the externally visible URL of the local
-   * host with the given port
-   * @throws Exception
-   */
-  private static String getServerInstanceURI(int port) throws Exception {
-    return getServerHostName() + ":" + port;
-  }
-
-  private static String getServerHostName() throws Exception {
-    if (msHost != null && !msHost.trim().isEmpty()) {
-      return msHost.trim();
-    } else {
-      return InetAddress.getLocalHost().getHostName();
-    }
-  }
-
-  private static void signalOtherThreadsToStart(final TServer server, final Lock startLock,
-                                                final Condition startCondition,
-                                                final AtomicBoolean startedServing) {
-    // A simple thread to wait until the server has started and then signal the other threads to
-    // begin
-    Thread t = new Thread() {
-      @Override
-      public void run() {
-        do {
-          try {
-            Thread.sleep(1000);
-          } catch (InterruptedException e) {
-            LOG.warn("Signalling thread was interrupted: " + e.getMessage());
-          }
-        } while (!server.isServing());
-        startLock.lock();
-        try {
-          startedServing.set(true);
-          startCondition.signalAll();
-        } finally {
-          startLock.unlock();
-        }
-      }
-    };
-    t.start();
-  }
-
-  /**
-   * Start threads outside of the thrift service, such as the compactor threads.
-   * @param conf Hive configuration object
-   * @param isLeader true if this metastore is a leader. Most of the housekeeping threads are
-   *                 started only in a leader HMS.
-   */
-  private static void startMetaStoreThreads(final Configuration conf, final Lock startLock,
-      final Condition startCondition, final AtomicBoolean startedServing, boolean isLeader,
-      final AtomicBoolean startedBackGroundThreads) {
-    // A thread is spun up to start these other threads.  That's because we can't start them
-    // until after the TServer has started, but once TServer.serve is called we aren't given back
-    // control.
-    Thread t = new Thread() {
-      @Override
-      public void run() {
-        // This is a massive hack.  The compactor threads have to access packages in ql (such as
-        // AcidInputFormat).  ql depends on metastore so we can't directly access those.  To deal
-        // with this the compactor thread classes have been put in ql and they are instantiated here
-        // dyanmically.  This is not ideal but it avoids a massive refactoring of Hive packages.
-        //
-        // Wrap the start of the threads in a catch Throwable loop so that any failures
-        // don't doom the rest of the metastore.
-        startLock.lock();
-        try {
-          JvmPauseMonitor pauseMonitor = new JvmPauseMonitor(conf);
-          pauseMonitor.start();
-        } catch (Throwable t) {
-          LOG.warn("Could not initiate the JvmPauseMonitor thread." + " GCs and Pauses may not be " +
-              "warned upon.", t);
-        }
-
-        try {
-          // Per the javadocs on Condition, do not depend on the condition alone as a start gate
-          // since spurious wake ups are possible.
-          while (!startedServing.get()) {
-            startCondition.await();
-          }
-
-          if (isLeader) {
-            startCompactorInitiator(conf);
-            startCompactorCleaner(conf);
-            startRemoteOnlyTasks(conf);
-            startStatsUpdater(conf);
-            HMSHandler.startAlwaysTaskThreads(conf);
-          }
-
-          // The leader HMS may not necessarily have sufficient compute capacity required to run
-          // actual compaction work. So it can run on a non-leader HMS with sufficient capacity
-          // or a configured HS2 instance.
-          if (MetastoreConf.getVar(conf, MetastoreConf.ConfVars.HIVE_METASTORE_RUNWORKER_IN).equals("metastore")) {
-            startCompactorWorkers(conf);
-          }
-        } catch (Throwable e) {
-          LOG.error("Failure when starting the compactor, compactions may not happen, " +
-              StringUtils.stringifyException(e));
-        } finally {
-          startLock.unlock();
-        }
-
-        if (isLeader) {
-          ReplChangeManager.scheduleCMClearer(conf);
-        }
-        if (startedBackGroundThreads != null) {
-          startedBackGroundThreads.set(true);
-        }
-      }
-    };
-    t.setDaemon(true);
-    t.setName("Metastore threads starter thread");
-    t.start();
-  }
-
-  protected static void startStatsUpdater(Configuration conf) throws Exception {
-    StatsUpdateMode mode = StatsUpdateMode.valueOf(
-        MetastoreConf.getVar(conf, ConfVars.STATS_AUTO_UPDATE).toUpperCase());
-    if (mode == StatsUpdateMode.NONE) {
-      return;
-    }
-    MetaStoreThread t = instantiateThread("org.apache.hadoop.hive.ql.stats.StatsUpdaterThread");
-    initializeAndStartThread(t, conf);
-  }
-=======
->>>>>>> eb7b7a26
 
     String customServerClass = hiveconf.getProperty(ConfVars.CUSTOM_SERVER_CLASS.getVarname());
     if (!customServerClass.isEmpty()) {
